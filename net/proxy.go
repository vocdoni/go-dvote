--- conflicted
+++ resolved
@@ -3,15 +3,10 @@
 import (
 	"bytes"
 	"crypto/tls"
-<<<<<<< HEAD
 	"fmt"
 	"io/ioutil"
-	"log"
-=======
->>>>>>> b0461c61
 	"net/http"
 	"strconv"
-	"fmt"
 
 	"github.com/vocdoni/go-dvote/types"
 	"golang.org/x/crypto/acme"
@@ -36,23 +31,12 @@
 
 // Init checks if SSL is activated or not and runs a http server consequently
 func (p *Proxy) Init() {
-
-	/*
-		http.HandleFunc("/ping", func(w http.ResponseWriter, r *http.Request) {
-			fmt.Fprintf(w, "pong")
-		})
-	*/
-
 	if p.C.SSLDomain != "" {
 		s := p.GenerateSSLCertificate()
 		go func() {
 			log.Fatal(s.ListenAndServeTLS("", ""))
 		}()
-<<<<<<< HEAD
-		log.Printf("Proxy with SSL initialized on https://%s", p.C.SSLDomain+":"+strconv.Itoa(p.C.Port))
-=======
-		log.Infof("Proxy with SSL initialized on domain %v, port %v", p.SSLDomain, strconv.Itoa(p.Port))
->>>>>>> b0461c61
+		log.Infof("Proxy with SSL initialized on https://%s", p.C.SSLDomain+":"+strconv.Itoa(p.C.Port))
 	}
 	if p.C.SSLDomain == "" {
 		s := &http.Server{
@@ -61,11 +45,7 @@
 		go func() {
 			log.Fatal(s.ListenAndServe())
 		}()
-<<<<<<< HEAD
-		log.Printf("Proxy initialized on http://%s, ssl not activated", p.C.Address+":"+strconv.Itoa(p.C.Port))
-=======
-		log.Infof("Proxy initialized, ssl not activated. Address: %v, Port: %v", p.Address, strconv.Itoa(p.Port))
->>>>>>> b0461c61
+		log.Infof("Proxy initialized on http://%s, ssl not activated", p.C.Address+":"+strconv.Itoa(p.C.Port))
 	}
 }
 
@@ -103,22 +83,22 @@
 		req, err = http.NewRequest(http.MethodPost, fmt.Sprintf("%s:%s", "http://"+host, strconv.Itoa(port)), bytes.NewReader(body))
 
 		if err != nil {
-			log.Printf("Cannot create http request: %s", err)
+			log.Infof("Cannot create http request: %s", err)
 		}
 		const contentType = "application/json"
 		req.Header.Set("Content-Type", contentType)
 		req.Header.Set("Accept", contentType)
 		resp, err := http.DefaultClient.Do(req)
 		if err != nil {
-			log.Printf("Request failed: %s", err)
+			log.Infof("Request failed: %s", err)
 		}
 
 		respBody, err := ioutil.ReadAll(resp.Body)
 		if err != nil {
-			log.Printf("Cannot read response: %s", err)
+			log.Infof("Cannot read response: %s", err)
 		}
 
-		log.Printf("Response: %s", respBody)
+		log.Infof("Response: %s", respBody)
 	}
 	return fn
 }