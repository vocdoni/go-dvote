package service

import (
	"time"

	voclient "github.com/tendermint/tendermint/rpc/client"
	"gitlab.com/vocdoni/go-dvote/census"
	"gitlab.com/vocdoni/go-dvote/config"
	"gitlab.com/vocdoni/go-dvote/crypto/signature"
	"gitlab.com/vocdoni/go-dvote/data"
	"gitlab.com/vocdoni/go-dvote/log"
	"gitlab.com/vocdoni/go-dvote/metrics"
	"gitlab.com/vocdoni/go-dvote/net"
	"gitlab.com/vocdoni/go-dvote/router"
	"gitlab.com/vocdoni/go-dvote/types"
	"gitlab.com/vocdoni/go-dvote/vochain/scrutinizer"
	"gitlab.com/vocdoni/go-dvote/vochain/vochaininfo"
)

func API(apiconfig *config.API, pxy *net.Proxy, storage data.Storage, cm *census.Manager,
<<<<<<< HEAD
	sc *scrutinizer.Scrutinizer, vs *types.VochainStats, vochainRPCaddr string, signer *signature.SignKeys, ma *metrics.Agent) (err error) {
=======
	sc *scrutinizer.Scrutinizer, vi *vochaininfo.VochainInfo, vochainRPCaddr string, signer *signature.SignKeys) (err error) {
>>>>>>> 321b6c9e
	log.Infof("creating API service")
	// API Endpoint initialization
	ws := new(net.WebsocketHandle)
	ws.Init(new(types.Connection))
	ws.SetProxy(pxy)

	listenerOutput := make(chan types.Message)
	go ws.Listen(listenerOutput)

	routerAPI := router.InitRouter(listenerOutput, storage, ws, signer, ma, apiconfig.AllowPrivate)
	if apiconfig.File {
		log.Info("enabling file API")
		routerAPI.EnableFileAPI()
	}
	if apiconfig.Census {
		log.Info("enabling census API")
		routerAPI.EnableCensusAPI(cm)
	}
	if apiconfig.Vote {
		// creating the RPC calls client
		rpcClient, err := voclient.NewHTTP("tcp://"+vochainRPCaddr, "/websocket")
		if err != nil {
			log.Fatal(err)
		}
		// todo: client params as cli flags
		log.Info("enabling vote API")
		routerAPI.Scrutinizer = sc
		routerAPI.EnableVoteAPI(rpcClient, vi)
	}

	go routerAPI.Route()
	ws.AddProxyHandler(apiconfig.Route)
	log.Infof("websockets API available at %s", apiconfig.Route)
	go func() {
		for {
			time.Sleep(60 * time.Second)
			log.Infof("[router info] privateReqs:%d publicReqs:%d", routerAPI.PrivateCalls, routerAPI.PublicCalls)
		}
	}()
	return
}<|MERGE_RESOLUTION|>--- conflicted
+++ resolved
@@ -18,11 +18,7 @@
 )
 
 func API(apiconfig *config.API, pxy *net.Proxy, storage data.Storage, cm *census.Manager,
-<<<<<<< HEAD
-	sc *scrutinizer.Scrutinizer, vs *types.VochainStats, vochainRPCaddr string, signer *signature.SignKeys, ma *metrics.Agent) (err error) {
-=======
-	sc *scrutinizer.Scrutinizer, vi *vochaininfo.VochainInfo, vochainRPCaddr string, signer *signature.SignKeys) (err error) {
->>>>>>> 321b6c9e
+	sc *scrutinizer.Scrutinizer, vi *vochaininfo.VochainInfo, vochainRPCaddr string, signer *signature.SignKeys, ma *metrics.Agent) (err error) {
 	log.Infof("creating API service")
 	// API Endpoint initialization
 	ws := new(net.WebsocketHandle)
