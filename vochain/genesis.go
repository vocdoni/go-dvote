--- conflicted
+++ resolved
@@ -4,11 +4,7 @@
 	ReleaseGenesis1 = `
 {
   "genesis_time": "2020-04-04T09:30:50.199392102Z",
-<<<<<<< HEAD
-  "chain_id": "vocdoni-release-02",
-=======
   "chain_id": "vocdoni-release-01",
->>>>>>> 43136141
   "consensus_params": {
     "block": {
       "max_bytes": "22020096",
