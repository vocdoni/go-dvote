package vochain

import (
	"errors"
	"fmt"
	"math/big"

	tmtypes "github.com/tendermint/tendermint/types"
	eth "gitlab.com/vocdoni/go-dvote/crypto/signature"
)

// ________________________ TX ________________________

// Tx represents a raw Tx that has a method, args and the signature of the method plus data
type Tx struct {
	Method    string                 `json:"method"`
	Args      map[string]interface{} `json:"args"`
	Signature string                 `json:"signature"`
}

// ValidateMethod returns true if the method is defined in the TxMethod enum
func (tx *Tx) ValidateMethod() TxMethod {
	m := tx.Method
	switch m {
	case "newProcessTx":
		return NewProcessTx
	case "voteTx":
		return VoteTx
	case "addOracleTx":
		return AddOracleTx
	case "removeOracleTx":
		return RemoveOracleTx
	case "addValidatorTx":
		return AddValidatorTx
	case "removeValidatorTx":
		return RemoveValidatorTx
	default:
		return InvalidTx
	}
}

// ________________________ TX METHODS ________________________

// TxMethod is a string representing the allowed methods in the Vochain paradigm
type TxMethod string

const (
	// NewProcessTx is the method name for start a new process
	NewProcessTx TxMethod = "newProcessTx"
	// VoteTx is the method name for casting a vote
	VoteTx TxMethod = "voteTx"
	// AddOracleTx is the method name for adding a new Census Manager
	AddOracleTx TxMethod = "addOracleTx"
	// RemoveOracleTx is the method name for removing an existing Census Manager
	RemoveOracleTx TxMethod = "removeOracleTx"
	// AddValidatorTx is the method name for adding a new validator address
	// in the consensusParams validator list
	AddValidatorTx TxMethod = "addvalidatortx"
	// RemoveValidatorTx is the method name for removing an existing validator address
	// in the consensusParams validator list
	RemoveValidatorTx TxMethod = "removeValidatorTx"
	// InvalidTx represents any Tx which is not valid
	InvalidTx TxMethod = "invalidTx"
)

// String returns the CurrentProcessState as string
func (m *TxMethod) String() string {
	return string(*m)
}

// ________________________ TX ARGS ________________________

var (
	newProcessTxArgsKeys = []string{
		"entityAddress",
		"mkRoot",
		"numberOfBlocks",
		"processId",
		"startBlock",
		"encryptionPublicKey",
		"timestamp",
	}
	voteTxArgsKeys = []string{
		"processId",
		"proof",
		"nullifier",
		"nonce",
		"votePackage",
		"signature",
		"timestamp",
	}
	listUpdatesArgsKeys = []string{
		"address",
		"timestamp",
	}
)

// TxArgs generic interface to address valid method args
type TxArgs interface {
	String() string
}

// NewProcessTxArgs represents the data required in order to start a new process
type NewProcessTxArgs struct {
	ProcessID string `json:"processId"`
	// EntityID the process belongs to
	EntityAddress string `json:"entityAddress"`
	// MkRoot merkle root of all the census in the process
	MkRoot string `json:"mkRoot"`
	// NumberOfBlocks represents the tendermint block where the process
	// goes from active to finished
	NumberOfBlocks *big.Int `json:"numberOfBlocks"`
	// StartBlock represents the tendermint block where the process goes
	// from scheduled to active
	StartBlock *big.Int `json:"startBlock"`
	// EncryptionPrivateKey are the keys required to encrypt the votes
	EncryptionPrivateKey string `json:"encryptionPrivateKey"`
	// Timestamp for avoid flooding atacks
	Timestamp int64 `json:"timestamp"`
}

func (n *NewProcessTxArgs) String() string {
	return fmt.Sprintf(`{
		"method": "newProcessTx",
		"args" : {
		"encryptionPrivateKey": "%s", 
		"entityAddress": "%s", 
		"startBlock": %d, 
		"mkRoot": "%s", 
		"numberOfBlocks": %d,
		"processId": "%s" }}`,
		n.EncryptionPrivateKey,
		n.EntityAddress,
		n.StartBlock,
		n.MkRoot,
		n.NumberOfBlocks,
		n.ProcessID,
	)
}

// VoteTxArgs represents the data required in order to cast a vote
const VOteTxArgsSize = 6

type VoteTxArgs struct {
	// Nonce for avoid replay attacks
<<<<<<< HEAD
	Nonce string `json:"nonce"`
	// VotePackage vote data
	VotePackage string `json:"votePackage"`
=======
	Nonce string `json:"nonce,omitempty"`
	// Nullifier for the vote, unique identifyer
	Nullifier string `json:"nullifier,omitempty"`
	// ProcessID the id of the process
	ProcessID string `json:"processId,omitempty"`
>>>>>>> 701e9f82
	// Proof proof inclusion into the census of the process
	Proof string `json:"proof,omitempty"`
	// Signature sign( JSON.stringify( { nonce, processId, proof, 'vote-package' } ), privateKey )
	Signature string `json:"signature,omitempty"`
	// VotePackage vote data
	VotePackage string `json:"vote-package,omitempty"`
}

type VoteTxArgsSigned struct {
	// Nonce for avoid replay attacks
	Nonce string `json:"nonce,omitempty"`
	// Nullifier for the vote, unique identifyer
	Nullifier string `json:"nullifier,omitempty"`
	// ProcessID the id of the process
	ProcessID string `json:"processId,omitempty"`
	// Proof proof inclusion into the census of the process
	Proof string `json:"proof,omitempty"`
	// VotePackage vote data
	VotePackage string `json:"vote-package,omitempty"`
}

func (n *VoteTxArgs) String() string {
	return fmt.Sprintf(`{
		"method": voteTx,
		"args" : {
		"proof": "%s",
		"nullifier": "%s",
		"votePackage": "%s",
		"processId": "%s",
		"nonce": "%s",
		"signature": "%s" }}`,
		n.Proof,
		n.Nullifier,
		n.VotePackage,
		n.ProcessID,
		n.Nonce,
		n.Signature,
	)
}

// AddOracleTxArgs represents the data required in
// order to add a new  oracle
type AddOracleTxArgs struct {
	Address   eth.Address `json:"address"`
	Timestamp int64       `json:"timestamp"`
}

func (n *AddOracleTxArgs) String() string {
	return fmt.Sprintf(`{ "method": "addOracleTx", address": %v, "timestamp": %v }`, n.Address, n.Timestamp)
}

// RemoveOracleTxArgs represents the data required in
// order to remove an existing  oracle
type RemoveOracleTxArgs struct {
	Address   eth.Address `json:"address"`
	Timestamp int64       `json:"timestamp"`
}

func (n *RemoveOracleTxArgs) String() string {
	return fmt.Sprintf(`{ "method": "removeOracleTx", "address": %v, "timestamp": %v }`, n.Address, n.Timestamp)
}

// AddValidatorTxArgs represents the data required in
// order to add a new validator node
type AddValidatorTxArgs struct {
	Address   tmtypes.Address `json:"address"`
	Power     int64           `json:"power"`
	Timestamp int64           `json:"timestamp"`
}

func (n *AddValidatorTxArgs) String() string {
	return fmt.Sprintf(`{
		"method": "addValidatorTx", 
		"address": %v,
		"power": %v,
		"timestamp": %v }`,
		n.Address,
		n.Power,
		n.Timestamp,
	)
}

// RemoveValidatorTxArgs represents the data required in
// order to remove an existing validator node
type RemoveValidatorTxArgs struct {
	Address   tmtypes.Address `json:"address"`
	Timestamp int64           `json:"timestamp"`
}

func (n *RemoveValidatorTxArgs) String() string {
	return fmt.Sprintf(`{ "method": "removeValidatorTx", "address": %v, "timestamp": %v }`, n.Address, n.Timestamp)
}

func (tx *Tx) validateNewProcessTxArgs() (TxArgs, error) {
	var t TxArgs

	// invalid length
	if len(tx.Args) != 7 {
		return t, errors.New("Invalid args number")
	}

	// check if all keys exist
	allOk := true
	var errMsg string
	for _, m := range newProcessTxArgsKeys {
		if _, ok := tx.Args[m]; !ok {
			allOk = false
			errMsg = m
		}
	}

	// create tx args specific struct
	if allOk {
		t = &NewProcessTxArgs{
			EntityAddress:  tx.Args["entityAddress"].(string),
			MkRoot:         tx.Args["mkRoot"].(string),
			NumberOfBlocks: big.NewInt(tx.Args["numberOfBlocks"].(int64)),
			StartBlock:     big.NewInt(tx.Args["startBlock"].(int64)),
			//encryptionPublicKey: strings.Split(tx.Args["encryptionPublicKey"].(string), ","),
			EncryptionPrivateKey: tx.Args["encryptionPrivateKey"].(string),
			Timestamp:            int64(tx.Args["timestamp"].(int64)),
			ProcessID:            tx.Args["processId"].(string),
		}
		// sanity check done
		return t, nil
	}
	return nil, fmt.Errorf("cannot parse %v", errMsg)
}

func (tx *Tx) validateVoteTxArgs() (TxArgs, error) {
	var t TxArgs

	// invalid length
	if len(tx.Args) != VOteTxArgsSize {
		return nil, errors.New("Invalid args number")
	}

	// check if all keys exist
	allOk := true
	var errMsg string
	for _, m := range voteTxArgsKeys {
		if _, ok := tx.Args[m]; !ok {
			allOk = false
			errMsg = m
		}
	}

	// create tx args specific struct
	if allOk {
		t = &VoteTxArgs{
			ProcessID:   tx.Args["processId"].(string),
			Nullifier:   tx.Args["nullifier"].(string),
			Nonce:       tx.Args["nonce"].(string),
			VotePackage: tx.Args["votePackage"].(string),
			Proof:       tx.Args["proof"].(string),
			Signature:   tx.Args["signature"].(string),
		}
		// sanity check done
		return t, nil

	}
	return nil, fmt.Errorf("cannot parse %s", errMsg)
}

/*
func (tx *Tx) validateAddOracleTxArgs() (TxArgs, error) {
	var t TxArgs
	// invalid length
	if len(tx.Args) != 2 {
		return nil, errors.New("Invalid args number")
	}

	// check if all keys exist
	allOk := true
	var errMsg string
	for _, m := range listUpdatesArgsKeys {
		if _, ok := tx.Args[m]; !ok {
			allOk = false
			errMsg = m
		}
	}

	// create tx args specific struct
	if allOk {
		a := eth.AddressFromString(tx.Args["address"])
		timestamp, err := strconv.ParseInt(tx.Args["timestamp"], 10, 64)
		if err == nil {
			t = &AddOracleTxArgs{
				Address:   a,
				Timestamp: timestamp,
			}
			return t, nil
		}
	}
	return nil, fmt.Errorf("cannot parse %v", errMsg)
}

func (tx *Tx) validateRemoveOracleTxArgs() (TxArgs, error) {
	var t TxArgs

	// invalid length
	if len(tx.Args) != 2 {
		return nil, errors.New("Invalid args number")
	}

	// check if all keys exist
	allOk := true
	var errMsg string
	for _, m := range listUpdatesArgsKeys {
		if _, ok := tx.Args[m]; !ok {
			allOk = false
			errMsg = m
		}
	}

	// create tx args specific struct
	if allOk {
		a := eth.AddressFromString(tx.Args["address"])
		timestamp, err := strconv.ParseInt(tx.Args["timestamp"], 10, 64)
		if err == nil {
			t = &RemoveOracleTxArgs{
				Address:   a,
				Timestamp: timestamp,
			}
			return t, nil
		}
	}
	return nil, fmt.Errorf("cannot parse %v", errMsg)
}

func (tx *Tx) validateAddValidatorTxArgs() (TxArgs, error) {
	var t TxArgs

	// invalid length
	if len(tx.Args) != 3 {
		return nil, errors.New("Invalid args number")
	}

	// check if all keys exist
	allOk := true
	var errMsg string
	for _, m := range listUpdatesArgsKeys {
		if _, ok := tx.Args[m]; !ok {
			allOk = false
			errMsg = m
		}
	}

	// create tx args specific struct
	if allOk {
		if _, ok := tx.Args["power"]; ok {
			power, err := strconv.ParseInt(tx.Args["power"], 10, 64)
			if err == nil {
				timestamp, err := strconv.ParseInt(tx.Args["timestamp"], 10, 64)
				if err == nil {
					t = &AddValidatorTxArgs{
						Address:   []byte(tx.Args["address"]),
						Timestamp: timestamp,
						Power:     power,
					}
					return t, nil
				}
			}
		}
		return nil, errors.New("cannot parse power")
	}
	return nil, fmt.Errorf("cannot parse %v", errMsg)
}

func (tx *Tx) validateRemoveValidatorTxArgs() (TxArgs, error) {
	var t TxArgs
	// invalid length
	if len(tx.Args) != 2 {
		return nil, errors.New("Invalid args number")
	}

	// check if all keys exist
	allOk := true
	var errMsg string
	for _, m := range listUpdatesArgsKeys {
		if _, ok := tx.Args[m]; !ok {
			allOk = false
			errMsg = m
		}
	}

	// create tx args specific struct
	if allOk {
		timestamp, err := strconv.ParseInt(tx.Args["timestamp"], 10, 64)
		if err == nil {
			t = &RemoveValidatorTxArgs{
				Address:   []byte(tx.Args["address"]),
				Timestamp: timestamp,
			}
			return t, nil
		}
	}
	return nil, fmt.Errorf("cannot parse %v", errMsg)
}
*/
// ValidateArgs does a sanity check onto the arguments passed to a valid TxMethod
func (tx *Tx) ValidateArgs() (TxArgs, error) {
	switch tx.Method {
	case "newProcessTx":
		return tx.validateNewProcessTxArgs()
	case "voteTx":
		return tx.validateVoteTxArgs()
	case "addOracleTx":
		//return tx.validateAddOracleTxArgs()
		return nil, nil
	case "removeOracleTx":
		///return tx.validateRemoveOracleTxArgs()
		return nil, nil
	case "addValidatorTx":
		//return tx.validateAddValidatorTxArgs()
		return nil, nil
	case "removeValidatorTx":
		//return tx.validateRemoveValidatorTxArgs()
		return nil, nil
	default:
		return nil, errors.New("Cannot validate args")
	}
}

// ________________________ VALID TX ________________________

// ValidTx represents a Tx with a valid method and valid args for the method
type ValidTx struct {
	Method TxMethod `json:"method"`
	Args   TxArgs   `json:"args"`
}

// String converets a ValidTx struct to a human easy readable string format
func (vtx *ValidTx) String() string {
	return fmt.Sprintf(`{
		"method": %s,
		"args": %v}`,
		vtx.Method.String(),
		vtx.Args,
	)
}<|MERGE_RESOLUTION|>--- conflicted
+++ resolved
@@ -143,17 +143,11 @@
 
 type VoteTxArgs struct {
 	// Nonce for avoid replay attacks
-<<<<<<< HEAD
-	Nonce string `json:"nonce"`
-	// VotePackage vote data
-	VotePackage string `json:"votePackage"`
-=======
 	Nonce string `json:"nonce,omitempty"`
 	// Nullifier for the vote, unique identifyer
 	Nullifier string `json:"nullifier,omitempty"`
 	// ProcessID the id of the process
 	ProcessID string `json:"processId,omitempty"`
->>>>>>> 701e9f82
 	// Proof proof inclusion into the census of the process
 	Proof string `json:"proof,omitempty"`
 	// Signature sign( JSON.stringify( { nonce, processId, proof, 'vote-package' } ), privateKey )
