--- conflicted
+++ resolved
@@ -7,9 +7,6 @@
 jobs:
   go-tests:
     runs-on: self-hosted
-<<<<<<< HEAD
-    if: github.repository == 'vocdoni/vocdoni-node'
-=======
     container: 
       image: golang:1.15
       options: --user 1000
@@ -17,7 +14,6 @@
     defaults:
       run:
         shell: bash
->>>>>>> a7bcde9a
     steps:
     - name: Checkout code
       uses: actions/checkout@v2
