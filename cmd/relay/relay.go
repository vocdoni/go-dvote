--- conflicted
+++ resolved
@@ -53,16 +53,7 @@
 	batch.BatchSignal = batchSignal
 	batch.BatchSize = batchSize
 
-<<<<<<< HEAD
-	node, err := chain.Init()
-	node.Start()
-
-	fmt.Println("Entering main loop")
-	transport, err := net.Init(transportType)
-	listenerOutput := make(chan types.Message, 10)
-=======
 	listenerOutput := make(chan types.Message)
->>>>>>> 2a7fbb85
 	listenerErrors := make(chan error)
 
 	fmt.Println("initializing transport:")
@@ -107,11 +98,6 @@
 					fmt.Printf("Storage error: %s", err)
 				}
 				fmt.Printf("Batch published at: %s \n", cid)
-<<<<<<< HEAD
-				node.LinkBatch([]byte(cid))
-=======
-
->>>>>>> 2a7fbb85
 				// add to chain
 				// announce to pubsub
 				//fmt.Println("Nullifiers:")
