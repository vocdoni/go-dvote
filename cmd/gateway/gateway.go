--- conflicted
+++ resolved
@@ -66,12 +66,6 @@
 	flag.String("ipfsSyncKey", "", "enable IPFS cluster synchronization using the given secret key")
 	flag.StringArray("ipfsSyncPeers", []string{}, "use custom ipfsSync peers/bootnodes for accessing the DHT")
 	flag.String("sslDomain", "", "enable SSL secure domain with LetsEncrypt auto-generated certificate (listenPort=443 is required)")
-<<<<<<< HEAD
-	flag.String("clusterLogLevel", "ERROR", "Log level for ipfs cluster (debug, info, warning, error)")
-=======
-	flag.String("dataDir", userDir, "directory where data is stored")
-	flag.String("logLevel", "info", "Log level (debug, info, warn, error, dpanic, panic, fatal)")
->>>>>>> 837d261d
 
 	flag.String("vochainListen", "0.0.0.0:26656", "p2p host and port to listent for the voting chain")
 	flag.String("vochainRPClisten", "127.0.0.1:26657", "rpc host and port to listent for the voting chain")
@@ -338,13 +332,6 @@
 		if err != nil {
 			log.Fatal(err.Error())
 		}
-<<<<<<< HEAD
-		cid, err := storage.Publish([]byte(`{"version":"1.0","type":"snark-vote","startBlock":10000,"numberOfBlocks":400,"census":{"merkleRoot":"0x0000000000000000000000000000000000000000000000000","merkleTree":"ipfs://1234123412341234"},"details":{"entityId":"0x180dd5765d9f7ecef810b565a2e5bd14a3ccd536c442b3de74867df552855e85","encryptionPublicKey":"12345678","title":{"default":"Universal Basic Income"},"description":{"default":"## Markdown text goes here\n### Abstract"},"headerImage":"<content uri>","questions":[{"type":"single-choice","question":{"default":"Should universal basic income become a human right?"},"description":{"default":"## Markdown text goes here\n### Abstract"},"voteOptions":[{"title":{"default":"Yes"},"value":"1"},{"title":{"default":"No"},"value":"2"}]}]}}`))
-		if err != nil {
-			log.Fatal("could not publish process info")
-		}
-		log.Infof("PROCESS INFO CID: %s", cid)
-=======
 		if len(globalCfg.Ipfs.SyncKey) > 0 {
 			log.Info("enabling ipfs cluster synchronization")
 			storageSync = ipfssync.NewIPFSsync(globalCfg.DataDir+"/.ipfsSync", globalCfg.Ipfs.SyncKey, storage)
@@ -354,7 +341,6 @@
 			}
 			storageSync.Start()
 		}
->>>>>>> 837d261d
 	}
 
 	// Census Manager
@@ -370,7 +356,6 @@
 		censusManager.Init(globalCfg.DataDir+"/census", "")
 	}
 
-<<<<<<< HEAD
 	// Vochain Initialization
 
 	// app layer db
@@ -396,8 +381,6 @@
 	orc.ReadEthereumEventLogs(1000000, 1314200, globalCfg.Vochain.Contract)
 
 	// API Initialization
-=======
->>>>>>> 837d261d
 	// Dvote API
 	if globalCfg.Api.File.Enabled || globalCfg.Api.Census.Enabled || globalCfg.Api.Vote.Enabled {
 		ws := new(net.WebsocketHandle)
