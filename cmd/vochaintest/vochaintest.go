package main

import (
	"encoding/base64"
	"encoding/hex"
	"encoding/json"
	"fmt"
	"math/rand"
	"time"

	"github.com/gorilla/websocket"
	flag "github.com/spf13/pflag"
	"github.com/status-im/keycard-go/hexutils"

	"gitlab.com/vocdoni/go-dvote/crypto/nacl"
	"gitlab.com/vocdoni/go-dvote/crypto/signature"
	"gitlab.com/vocdoni/go-dvote/log"
	"gitlab.com/vocdoni/go-dvote/types"
)

// APIConnection holds an API websocket connection
type APIConnection struct {
	Conn *websocket.Conn
}

// NewAPIConnection starts a connection with the given endpoint address. The
// connection is closed automatically when the test or benchmark finishes.
func NewAPIConnection(addr string) *APIConnection {
	r := &APIConnection{}
	var err error
	r.Conn, _, err = websocket.DefaultDialer.Dial(addr, nil)
	if err != nil {
		log.Fatal(err)
	}
	return r
}

// Request makes a request to the previously connected endpoint
func (r *APIConnection) Request(req types.MetaRequest, signer *signature.SignKeys) *types.MetaResponse {
	method := req.Method
	var cmReq types.RequestMessage
	cmReq.MetaRequest = req
	cmReq.ID = fmt.Sprintf("%d", rand.Intn(1000))
	cmReq.Timestamp = int32(time.Now().Unix())
	if signer != nil {
		var err error
		cmReq.Signature, err = signer.SignJSON(cmReq.MetaRequest)
		if err != nil {
			log.Fatalf("%s: %v", method, err)
		}
	}
	rawReq, err := json.Marshal(cmReq)
	if err != nil {
		log.Fatalf("%s: %v", method, err)
	}
	log.Debugf("sending: %s", rawReq)
	if err := r.Conn.WriteMessage(websocket.TextMessage, rawReq); err != nil {
		log.Fatalf("%s: %v", method, err)
	}
	_, message, err := r.Conn.ReadMessage()
	log.Debugf("received: %s", message)
	if err != nil {
		log.Fatalf("%s: %v", method, err)
	}
	var cmRes types.ResponseMessage
	if err := json.Unmarshal(message, &cmRes); err != nil {
		log.Fatalf("%s: %v", method, err)
	}
	if cmRes.ID != cmReq.ID {
		log.Fatalf("%s: %v", method, "request ID doesn'tb match")
	}
	if cmRes.Signature == "" {
		log.Fatalf("%s: empty signature in response: %s", method, message)
	}
	return &cmRes.MetaResponse
}

func main() {
	loglevel := flag.String("logLevel", "info", "log level")
	oraclePrivKey := flag.String("oracleKey", "", "oracle private key (hex)")
	entityPrivKey := flag.String("entityKey", "", "entity private key (hex)")
	host := flag.String("gwHost", "ws://127.0.0.1:9090/dvote", "gateway websockets endpoint")
	electionType := flag.String("electionType", "encrypted-poll", "encrypted-poll or poll-vote")
	electionSize := flag.Int("electionSize", 100, "election census size")
	flag.Parse()
	log.Init(*loglevel, "stdout")
	rand.Seed(time.Now().UnixNano())

	censusKeys := createEthRandomKeysBatch(*electionSize)
	entityKey := signature.SignKeys{}
	oracleKey := signature.SignKeys{}
	if err := oracleKey.AddHexKey(*oraclePrivKey); err != nil {
		log.Fatal(err)
	}

	// create entity key
	if len(*entityPrivKey) > 0 {
		if err := entityKey.AddHexKey(*entityPrivKey); err != nil {
			log.Fatal(err)
		}
	} else {
		if err := entityKey.Generate(); err != nil {
			log.Fatal(err)
		}
	}

	// Create census
	log.Infof("connecting to %s", *host)
	c := NewAPIConnection(*host)
	defer c.Conn.Close()
	censusRoot, censusURI := createCensus(c, &entityKey, censusKeys)
	log.Infof("creaed census %s of size %d", censusRoot, len(censusKeys))

	// Create process
	pid := randomHex(32)
	log.Infof("creating process with entityID: %s", entityKey.EthAddrString())
	start, err := createProcess(c, &oracleKey, entityKey.EthAddrString(), censusRoot, censusURI, pid, *electionType, 7)
	if err != nil {
		log.Fatal(err)
	}

	log.Infof("created process with ID: %s", pid)
	encrypted, _ := types.ProcessIsEncrypted[*electionType]

	// Send votes
	if err := sendVotes(c, pid, entityKey.EthAddrString(), censusRoot, start, censusKeys, encrypted); err != nil {
		log.Fatal(err)
	}
}

func createEthRandomKeysBatch(n int) []*signature.SignKeys {
	s := make([]*signature.SignKeys, n)
	for i := 0; i < n; i++ {
		s[i] = new(signature.SignKeys)
		if err := s[i].Generate(); err != nil {
			log.Fatal(err)
		}
	}
	return s
}

func getEnvelopeStatus(c *APIConnection, nullifier, pid string) (bool, error) {
	var req types.MetaRequest
	req.Method = "getEnvelopeStatus"
	req.ProcessID = pid
	req.Nullifier = nullifier
	resp := c.Request(req, nil)
	if !resp.Ok || resp.Registered == nil {
		return false, fmt.Errorf("cannot check envelope (%s)", resp.Message)
	}
	return *resp.Registered, nil
}

func getProof(c *APIConnection, pubkey, root string) (string, error) {
	var req types.MetaRequest
	req.Method = "genProof"
	req.CensusID = root
	req.Digested = true
	req.ClaimData = base64.StdEncoding.EncodeToString(signature.HashPoseidon(hexutils.HexToBytes(pubkey)))

	resp := c.Request(req, nil)
	if len(resp.Siblings) == 0 || !resp.Ok {
		return "", fmt.Errorf("cannot get merkle proof: (%s)", resp.Message)
	}

	return resp.Siblings, nil
}

func getKeys(c *APIConnection, pid, eid string) (pubk, privk, comk, revk []string, err error) {
	var req types.MetaRequest
	req.Method = "getProcessKeys"
	req.ProcessID = pid
	req.EntityId = eid
	resp := c.Request(req, nil)
	if !resp.Ok {
		return []string{}, []string{}, []string{}, []string{}, fmt.Errorf("cannot get keys for process %s: (%s)", pid, resp.Message)
	}
	return resp.EncryptionPublicKeys, resp.EncryptionPrivKeys, resp.CommitmentKeys, resp.RevealKeys, nil
}

func sendVotes(c *APIConnection, pid, eid, root string, startBlock int64, signers []*signature.SignKeys, encrypted bool) error {
	var pub, proof string
	var err error
	var keys []string
	var proofs []string

	log.Infof("generating proofs...")
	for i, s := range signers {
		pub, _ = s.HexString()
		if proof, err = getProof(c, pub, root); err != nil {
			return err
		}
		proofs = append(proofs, proof)
		if (i+1)%100 == 0 {
			log.Infof("proof generation progress: %d%%", int(((i+1)*100)/(len(signers))))
		}
	}

	waitUntilBlock(c, startBlock)

	if encrypted {
<<<<<<< HEAD
		keys, err = getKeys(c, pid, eid)
		if err != nil {
			return fmt.Errorf("cannot get process keys: (%s)", err)
		}
		if len(keys) == 0 {
			return fmt.Errorf("process keys is empty")
		}
		log.Infof("got encryption keys!")
=======
		pubk, privk, comk, revk, err := getKeys(c, pid, eid)
		if err != nil {
			return fmt.Errorf("cannot get process keys: (%s)", err)
		}
		/*
			if len(keys) == 0 {
				return fmt.Errorf("process keys is empty")
			}
		*/
		log.Infof("received keys: public: %s\n private: %s\n commitment: %s\n reveal: %s\n", pubk, privk, comk, revk)
		/*
			for i, k := range keys {

			}
		*/
	}

	vpBytes, err := json.Marshal(vp)
	if err != nil {
		return err
>>>>>>> e1b8e87f
	}

	var req types.MetaRequest
	var nullifiers []string
	var vpb string
	req.Method = "submitRawTx"
	start := time.Now()
	log.Infof("sending votes")

	for i, s := range signers {
		if vpb, err = genVote(encrypted, keys); err != nil {
			return err
		}
		v := types.VoteTx{
			Nonce:       randomHex(16),
			ProcessID:   pid,
			Proof:       proofs[i],
			VotePackage: vpb,
		}
		txBytes, err := json.Marshal(v)
		if err != nil {
			return err
		}
		if v.Signature, err = s.Sign(txBytes); err != nil {
			return err
		}
		v.Type = "vote"
		if txBytes, err = json.Marshal(v); err != nil {
			return err
		}
		req.RawTx = base64.StdEncoding.EncodeToString(txBytes)
		log.Infof("vote: %s", txBytes)
		resp := c.Request(req, nil)
		if !resp.Ok {
			return fmt.Errorf("%s failed: %s", req.Method, resp.Message)
		}
		nullifiers = append(nullifiers, resp.Payload)
		if i%100 == 0 {
			log.Infof("voting progress: %d%%", int((i*100)/(len(signers))))
		}
	}
	log.Infof("Votes submited! took %s", time.Since(start))
	checkStart := time.Now()
	registered := 0
	for {
		for i, n := range nullifiers {
			if n == "registered" {
				registered++
				continue
			}
			if es, _ := getEnvelopeStatus(c, n, pid); es {
				nullifiers[i] = "registered"
			}
		}
		if registered == len(nullifiers) {
			break
		}
		registered = 0
		if time.Since(checkStart) > time.Minute*10 {
			return fmt.Errorf("check nullifier time took more than 10 minutes, skipping")
		}
	}
	log.Infof("Election is finished! The voting and the checking took %s", time.Since(start))
	return nil
}

func genVote(encrypted bool, keys []string) (string, error) {
	vp := &types.VotePackage{
		Votes: []int{1, 2, 3, 4, 5, 6},
	}
	var vpBytes []byte
	var err error
	if encrypted {
		first := true
		for i, k := range keys {
			if len(k) > 0 {
				log.Debugf("encrypting with key %s", k)
				pubk, err := hex.DecodeString(k)
				if err != nil {
					return "", fmt.Errorf("cannot decode encryption key with index %d: (%s)", i, err)
				}
				var pubkb [nacl.KeyLength]byte
				if n := copy(pubkb[:], pubk[:]); n != nacl.KeyLength {
					return "", fmt.Errorf("wrong encryption key size %d", n)
				}
				if first {
					vp.Nonce = randomHex(rand.Intn(16) + 16)
					vpBytes, err = json.Marshal(vp)
					if err != nil {
						return "", err
					}
					first = false
				}
				if vpBytes, err = nacl.Encrypt(vpBytes, &pubkb); err != nil {
					return "", fmt.Errorf("cannot encrypt: (%s)", err)
				}
			}
		}
	} else {
		vpBytes, err = json.Marshal(vp)
		if err != nil {
			return "", err
		}

	}
	return base64.StdEncoding.EncodeToString(vpBytes), nil
}

func createProcess(c *APIConnection, oracle *signature.SignKeys, entityID, mkroot, mkuri, pid, ptype string, duration int) (int64, error) {
	var req types.MetaRequest
	req.Method = "submitRawTx"
	p := types.NewProcessTx{
		Type:           "newProcess",
		EntityID:       entityID,
		MkRoot:         mkroot,
		MkURI:          mkuri,
		NumberOfBlocks: int64(duration),
		ProcessID:      pid,
		ProcessType:    ptype,
		StartBlock:     getCurrentBlock(c) + 2,
	}
	txBytes, err := json.Marshal(p)
	if err != nil {
		return 0, err
	}
	if p.Signature, err = oracle.Sign(txBytes); err != nil {
		return 0, err
	}
	if txBytes, err = json.Marshal(p); err != nil {
		return 0, err
	}
	req.RawTx = base64.StdEncoding.EncodeToString(txBytes)

	resp := c.Request(req, nil)
	if !resp.Ok {
		log.Fatalf("%s failed: %s", req.Method, resp.Message)
	}
	return p.StartBlock, nil
}

func waitUntilBlock(c *APIConnection, block int64) {
	log.Infof("waiting for process to start...")
	for cb := getCurrentBlock(c); cb <= block; cb = getCurrentBlock(c) {
		time.Sleep(10 * time.Second)
		log.Infof("remaining blocks: %d", block-cb)
	}
}

func getCurrentBlock(c *APIConnection) int64 {
	var req types.MetaRequest
	req.Method = "getBlockHeight"
	resp := c.Request(req, nil)
	if !resp.Ok {
		log.Fatalf("%s failed: %s", req.Method, resp.Message)
	}
	if resp.Height == nil {
		log.Fatalf("height is nil!")
	}
	return *resp.Height

}

func createCensus(c *APIConnection, signer *signature.SignKeys, censusSigners []*signature.SignKeys) (root, uri string) {
	var req types.MetaRequest
	rint := rand.Int()
	censusSize := len(censusSigners)

	log.Infof("get info")
	req.Method = "getGatewayInfo"
	resp := c.Request(req, nil)
	if !resp.Ok {
		log.Fatalf("%s failed: %s", req.Method, resp.Message)
	}
	log.Infof("apis available: %v", resp.APIList)

	// Create census
	log.Infof("Create census")
	req.Method = "addCensus"
	req.CensusID = fmt.Sprintf("test%d", rint)
	resp = c.Request(req, signer)
	if !resp.Ok {
		log.Fatalf("%s failed: %s", req.Method, resp.Message)
	}

	// Set correct censusID for commint requests
	req.CensusID = resp.CensusID

	// addClaimBulk
	log.Infof("add bulk claims (size %d)", censusSize)
	var claims []string
	req.Method = "addClaimBulk"
	req.ClaimData = ""
	req.Digested = true
	currentSize := censusSize
	i := 0
	var pub string
	var data string
	for currentSize > 0 {
		iclaims := []string{}
		for j := 0; j < 100; j++ {
			if currentSize < 1 {
				break
			}
			pub, _ = censusSigners[currentSize-1].HexString()
			data = base64.StdEncoding.EncodeToString(signature.HashPoseidon(hexutils.HexToBytes(pub)))
			iclaims = append(iclaims, data)
			currentSize--
		}
		claims = append(claims, iclaims...)
		req.ClaimsData = iclaims
		resp = c.Request(req, signer)
		if !resp.Ok {
			log.Fatalf("%s failed: %s", req.Method, resp.Message)
		}
		i++
		log.Infof("census creation progress: %d%%", int((i*100*100)/(censusSize)))
	}

	// getSize
	log.Infof("get size")
	req.Method = "getSize"
	req.RootHash = ""
	resp = c.Request(req, nil)
	if got := *resp.Size; int64(censusSize) != got {
		log.Fatalf("expected size %v, got %v", censusSize, got)
	}

	// publish
	log.Infof("publish census")
	req.Method = "publish"
	req.ClaimsData = []string{}
	resp = c.Request(req, signer)
	if !resp.Ok {
		log.Fatalf("%s failed: %s", req.Method, resp.Message)
	}
	uri = resp.URI
	if len(uri) < 40 {
		log.Fatalf("got invalid URI")
	}

	// getRoot
	log.Infof("get root")
	req.Method = "getRoot"
	resp = c.Request(req, nil)
	root = resp.Root
	if len(root) < 1 {
		log.Fatalf("got invalid root")
	}

	return root, uri
}

func randomHex(n int) string {
	bytes := make([]byte, n)
	if _, err := rand.Read(bytes); err != nil {
		return ""
	}
	return hex.EncodeToString(bytes)
}<|MERGE_RESOLUTION|>--- conflicted
+++ resolved
@@ -166,16 +166,27 @@
 	return resp.Siblings, nil
 }
 
-func getKeys(c *APIConnection, pid, eid string) (pubk, privk, comk, revk []string, err error) {
+type pkeys struct {
+	pub  []string
+	priv []string
+	comm []string
+	rev  []string
+}
+
+func getKeys(c *APIConnection, pid, eid string) (*pkeys, error) {
 	var req types.MetaRequest
 	req.Method = "getProcessKeys"
 	req.ProcessID = pid
 	req.EntityId = eid
 	resp := c.Request(req, nil)
 	if !resp.Ok {
-		return []string{}, []string{}, []string{}, []string{}, fmt.Errorf("cannot get keys for process %s: (%s)", pid, resp.Message)
-	}
-	return resp.EncryptionPublicKeys, resp.EncryptionPrivKeys, resp.CommitmentKeys, resp.RevealKeys, nil
+		return nil, fmt.Errorf("cannot get keys for process %s: (%s)", pid, resp.Message)
+	}
+	return &pkeys{
+		pub:  resp.EncryptionPublicKeys,
+		priv: resp.EncryptionPrivKeys,
+		comm: resp.CommitmentKeys,
+		rev:  resp.RevealKeys}, nil
 }
 
 func sendVotes(c *APIConnection, pid, eid, root string, startBlock int64, signers []*signature.SignKeys, encrypted bool) error {
@@ -199,37 +210,15 @@
 	waitUntilBlock(c, startBlock)
 
 	if encrypted {
-<<<<<<< HEAD
-		keys, err = getKeys(c, pid, eid)
-		if err != nil {
+		if pkeys, err := getKeys(c, pid, eid); err != nil {
 			return fmt.Errorf("cannot get process keys: (%s)", err)
+		} else {
+			keys = pkeys.pub
 		}
 		if len(keys) == 0 {
 			return fmt.Errorf("process keys is empty")
 		}
 		log.Infof("got encryption keys!")
-=======
-		pubk, privk, comk, revk, err := getKeys(c, pid, eid)
-		if err != nil {
-			return fmt.Errorf("cannot get process keys: (%s)", err)
-		}
-		/*
-			if len(keys) == 0 {
-				return fmt.Errorf("process keys is empty")
-			}
-		*/
-		log.Infof("received keys: public: %s\n private: %s\n commitment: %s\n reveal: %s\n", pubk, privk, comk, revk)
-		/*
-			for i, k := range keys {
-
-			}
-		*/
-	}
-
-	vpBytes, err := json.Marshal(vp)
-	if err != nil {
-		return err
->>>>>>> e1b8e87f
 	}
 
 	var req types.MetaRequest
