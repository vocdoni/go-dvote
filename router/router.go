--- conflicted
+++ resolved
@@ -200,7 +200,6 @@
 		return
 	}
 	for {
-<<<<<<< HEAD
 		select {
 		case msg := <-r.inbound:
 			request, err := r.getRequest(msg.Data, msg.Context)
@@ -209,7 +208,6 @@
 				go sendError(r.transport, r.signer, request.context, request.id, "cannot parse request")
 				break
 			}
-
 			var methodFunc requestMethod
 			if !request.private {
 				methodFunc = r.publicRequestMap[request.method]
@@ -223,44 +221,21 @@
 			} else {
 				log.Infof("calling method %s", request.method)
 				log.Debugf("data received: %+v", request.structured)
-=======
-		msg := <-r.inbound
-		request, err := r.getRequest(msg.Data, msg.Context)
-		if !request.authenticated && err != nil {
-			log.Warnf("error parsing request: %s", err.Error())
-			go sendError(r.transport, r.signer, request.context, request.id, "cannot parse request")
-			break
+
+				if request.private {
+					r.PrivateCalls++
+					if r.PrivateCalls >= 2^64 {
+						r.PrivateCalls = 0
+					}
+				} else {
+					r.PublicCalls++
+					if r.PublicCalls >= 2^64 {
+						r.PublicCalls = 0
+					}
+				}
+				go methodFunc(request, r)
+			}
 		}
->>>>>>> bbb7f95a
-
-		var methodFunc requestMethod
-		if !request.private {
-			methodFunc = r.publicRequestMap[request.method]
-		} else if request.private && request.authenticated {
-			methodFunc = r.privateRequestMap[request.method]
-		}
-		if methodFunc == nil {
-			errMsg := fmt.Sprintf("router has no method named %s or unauthorized", request.method)
-			log.Warn(errMsg)
-			go sendError(r.transport, r.signer, request.context, request.id, errMsg)
-			continue
-		}
-		log.Infof("calling method %s", request.method)
-		log.Debugf("data received: %+v", request.structured)
-
-		if request.private {
-			r.PrivateCalls++
-			if r.PrivateCalls >= 2^64 {
-				r.PrivateCalls = 0
-			}
-		} else {
-			r.PublicCalls++
-			if r.PublicCalls >= 2^64 {
-				r.PublicCalls = 0
-			}
-		}
-
-		go methodFunc(request, r)
 	}
 }
 
