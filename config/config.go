--- conflicted
+++ resolved
@@ -2,15 +2,9 @@
 
 //GWCfg stores global configs for gateway
 type GWCfg struct {
-<<<<<<< HEAD
 	W3      W3Cfg
-	Cluster ClusterCfg
 	Vochain VochainCfg
 	Ipfs    struct {
-=======
-	W3   W3Cfg
-	Ipfs struct {
->>>>>>> 232c2b14
 		ConfigPath string
 		Daemon     string
 		NoInit     bool
@@ -108,28 +102,6 @@
 	Target      string
 	Connections int
 	Interval    int
-<<<<<<< HEAD
-}
-
-type ClusterCfg struct {
-	Stats           bool
-	Tracing         bool
-	Consensus       string
-	Leave           bool
-	Bootstraps      []string
-	PinTracker      string
-	Alloc           string
-	Secret          string
-	PeerID          peer.ID
-	Private         crypto.PrivKey
-	ClusterLogLevel string
-}
-
-type ClusterTestCfg struct {
-	LogLevel string
-	Targets  []string
-	Interval int
-	PkgSize  int
 }
 
 // TO MODIFY
@@ -148,6 +120,4 @@
 	KeyFile          string
 	MinerKeyFile     string
 	Contract         string
-=======
->>>>>>> 232c2b14
 }