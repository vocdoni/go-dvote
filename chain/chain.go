--- conflicted
+++ resolved
@@ -96,12 +96,7 @@
 	nodeConfig.HTTPCors = []string{""}
 	nodeConfig.HTTPVirtualHosts = []string{"*"}
 	nodeConfig.HTTPModules = []string{}
-<<<<<<< HEAD
-	nodeConfig.WSOrigins = []string{""}
-	nodeConfig.NoUSB = true
-=======
 	nodeConfig.WSOrigins = []string{"*"}
->>>>>>> 24b55a0f
 	nodeConfig.IPCPath = c.IPCPath
 	nodeConfig.DataDir = c.DataDir
 	nodeConfig.P2P.BootstrapNodes = make([]*enode.Node, 0, len(c.BootstrapNodes))
